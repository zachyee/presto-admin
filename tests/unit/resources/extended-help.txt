Usage: presto-admin [options] <command> [arg]

Options:
  --version             show program's version number and exit
  -h, --help            show this help message and exit
  -d, --display         print detailed information about command
  --extended-help       print out all options, including advanced ones
  -I, --initial-password-prompt
                        Force password prompt up-front
  -p PASSWORD, --password=PASSWORD
                        password for use with authentication and/or sudo

  Advanced Options:
    -a, --no_agent      don't use the running SSH agent
    -A, --forward-agent
                        forward local agent to remote end
    --colorize-errors   Color error output
    -D, --disable-known-hosts
                        do not load user known_hosts file
    -g HOST, --gateway=HOST
                        gateway host to connect through
    -i PATH             path to SSH private key file. May be repeated.
    -k, --no-keys       don't load private key files from ~/.ssh/
    --keepalive=N       enables a keepalive every N seconds
    -n M, --connection-attempts=M
                        make M attempts to connect before giving up
    --port=PORT         SSH connection port
    -r, --reject-unknown-hosts
                        reject unknown hosts
    --system-known-hosts=SYSTEM_KNOWN_HOSTS
                        load system known_hosts file before reading user
                        known_hosts
    -t N, --timeout=N   set connection timeout to N seconds
    -T N, --command-timeout=N
                        set remote command timeout to N seconds
    -u USER, --user=USER
                        username to use when connecting to remote hosts
    --serial            default to serial execution method

Commands:
    collect logs
    collect query_info
    collect system_info
    configuration deploy
    configuration show
    connector add
    connector remove
    package install
    plugin add_jar
    script run
    server install
    server restart
    server start
    server status
    server stop
    server uninstall
    server upgrade
<<<<<<< HEAD
    slider install
    slider uninstall
=======
    slider slider_install
    slider slider_uninstall
>>>>>>> 40530e41
    topology show
<|MERGE_RESOLUTION|>--- conflicted
+++ resolved
@@ -55,11 +55,10 @@
     server stop
     server uninstall
     server upgrade
-<<<<<<< HEAD
     slider install
-    slider uninstall
-=======
     slider slider_install
     slider slider_uninstall
->>>>>>> 40530e41
+    slider status
+    slider test
+    slider uninstall
     topology show
