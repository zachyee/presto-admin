--- conflicted
+++ resolved
@@ -46,29 +46,16 @@
 class BaseProductTestCase(BaseTestCase):
     STANDALONE_BARE_CLUSTER = 'bare'
     BARE_CLUSTER = 'bare'
-<<<<<<< HEAD
-
-    PA_ONLY_CLUSTER = 'pa_only'
-=======
+
     PA_ONLY_CLUSTER = 'pa_only_standalone'
->>>>>>> e6de898b
     STANDALONE_PRESTO_CLUSTER = 'presto'
 
     PA_ONLY_YS_CLUSTER = 'pa_only_ys'
     PA_SLIDER_CLUSTER = 'pa_slider'
-    PRESTO_YARN_CLUSTER = 'presto_yarn'
+    YS_PRESTO_CLUSTER = 'presto_yarn'
 
     _cluster_types = {
         BARE_CLUSTER: [],
-<<<<<<< HEAD
-
-        PA_ONLY_CLUSTER: [PrestoadminInstaller],
-        STANDALONE_PRESTO_CLUSTER: [PrestoadminInstaller, TopologyInstaller,
-                                    StandalonePrestoInstaller],
-        PA_SLIDER_CLUSTER: [PrestoadminInstaller, SliderInstaller],
-        PRESTO_YARN_CLUSTER: [PrestoadminInstaller, SliderInstaller,
-                              SliderPrestoInstaller]
-=======
         PA_ONLY_CLUSTER: [PrestoadminInstaller,
                           StandaloneModeInstaller],
         STANDALONE_PRESTO_CLUSTER: [PrestoadminInstaller,
@@ -79,8 +66,11 @@
                              YarnSliderModeInstaller],
         PA_SLIDER_CLUSTER: [PrestoadminInstaller,
                             YarnSliderModeInstaller,
-                            SliderInstaller]
->>>>>>> e6de898b
+                            SliderInstaller],
+        YS_PRESTO_CLUSTER: [PrestoadminInstaller,
+                            YarnSliderModeInstaller,
+                            SliderInstaller,
+                            SliderPrestoInstaller]
     }
 
     default_workers_config_ = """coordinator=false
