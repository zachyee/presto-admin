# -*- coding: utf-8 -*-
#
# Licensed under the Apache License, Version 2.0 (the "License");
# you may not use this file except in compliance with the License.
# You may obtain a copy of the License at
#
# http://www.apache.org/licenses/LICENSE-2.0
#
# Unless required by applicable law or agreed to in writing, software
# distributed under the License is distributed on an "AS IS" BASIS,
# WITHOUT WARRANTIES OR CONDITIONS OF ANY KIND, either express or implied.
# See the License for the specific language governing permissions and
# limitations under the License.

"""
Product tests for installing Apache Slider
"""

from nose.plugins.attrib import attr

from tests.no_hadoop_bare_image_provider import NoHadoopBareImageProvider
from tests.product.base_product_case import BaseProductTestCase
<<<<<<< HEAD
from tests.product.constants import LOCAL_RESOURCES_DIR

from prestoadmin.yarn_slider.config import SLIDER_CONFIG_PATH, HOST, DIR, \
    SLIDER_USER, _SLIDER_CONFIG, ADMIN_USER, HADOOP_CONF, SSH_PORT, \
    JAVA_HOME, APP_INST_NAME
=======
from tests.product.yarn_slider.slider_installer import SliderInstaller
from tests.product.yarn_slider.pa_slider_config import cluster_config, \
    docker_config, get_config, upload_config
>>>>>>> dd127a58

from prestoadmin.yarn_slider.config import HOST, DIR, SLIDER_USER, \
    _SLIDER_CONFIG


class TestSliderInstallation(BaseProductTestCase):
    def setUp(self):
        super(TestSliderInstallation, self).setUp()
        self.setup_cluster(NoHadoopBareImageProvider(), self.PA_ONLY_CLUSTER)

<<<<<<< HEAD
    @staticmethod
    def get_config(override=None):
        conf = {
            DIR: '/opt/slider',
            ADMIN_USER: 'root',
            HADOOP_CONF: '/etc/hadoop/conf',
            SSH_PORT: 22,
            SLIDER_USER: 'yarn',
            HOST: 'master',
            JAVA_HOME: '/usr/java/jdk1.8.0_40/jre/',
            APP_INST_NAME: 'presto'
        }

        if override:
            conf.update(override)
        return conf

    @staticmethod
    def pick_config(conf, pick):
        result = {}
        for key in conf:
            value = conf[key]
            if isinstance(value, tuple):
                cluster_value, docker_value = value
                result[key] = pick(cluster_value, docker_value)
            else:
                result[key] = value

        return result

    @staticmethod
    def cluster_config(conf):
        def pick(cluster_value, docker_value):
            return cluster_value
        return TestSliderInstallation.pick_config(conf, pick)

    @staticmethod
    def docker_config(conf):
        def pick(cluster_value, docker_value):
            return docker_value
        return TestSliderInstallation.pick_config(conf, pick)

    @staticmethod
    def upload_config(cluster, conf):
        cluster.write_content_to_host(
            json.dumps(TestSliderInstallation.cluster_config(conf)),
            SLIDER_CONFIG_PATH, cluster.master)
        return conf

    def _upload_config(self, conf):
        return TestSliderInstallation.upload_config(self.cluster, conf)

=======
>>>>>>> dd127a58
    def _get_interactive_config(self, conf):
        cluster_conf = cluster_config(conf)
        expect = ''

        prompts = []
        for item in _SLIDER_CONFIG:
            item.collect_prompts(prompts)

        for (prompt, key) in prompts:
            expect += 'expect "%s"\nsend "%s\\n"\n' % (prompt,
                                                       cluster_conf[key])

        expect += 'expect eof'
        return expect

    def ensure_slider_user_exists(self, conf):
        self.cluster.run_script_on_host(
            'getent passwd %(user)s >/dev/null || adduser %(user)s'
            % ({'user': conf[SLIDER_USER]}), conf[HOST])

    def assert_slider_not_installed(self, conf):
        docker_conf = docker_config(conf)
        self.assert_path_removed(docker_conf[HOST], docker_conf[DIR])

    def run_with_config(self, conf):
        conf = upload_config(self.cluster, conf)
        self.assert_slider_not_installed(conf)

        slider_path = SliderInstaller.copy_slider_dist_to_cluster(self)
        SliderInstaller.install_slider_package(self, slider_path)

        SliderInstaller.assert_installed(self, conf)

    """
    Sad story time: In other places we echo the responses to the interactive
    prompts into the presto-admin process through a pipe. Unfortunately, when
    we tried that here, a responses to prompts that follow a long-running
    validator were truncated at the begining. I.e. a response of abcde was read
    as cde. It's not clear if this is happening because of some weird buffering
    issue, or if this is happening because fabric is doing something weird with
    stdin/stdout when you call run or sudo.

    Whatever the cause, running the interactive stuff via expect avoids the
    problem entirely.
    """
    def run_interactive(self, conf):
        expect = self._get_interactive_config(conf)
        self.assert_slider_not_installed(conf)

        self.ensure_slider_user_exists(conf)
        slider_path = SliderInstaller.copy_slider_dist_to_cluster(self)

        self.run_prestoadmin_expect('slider slider_install %s' %
                                    (slider_path,), expect)

        SliderInstaller.assert_installed(self, conf)

    @attr('smoketest')
    def test_slider_install(self):
        self.run_with_config(get_config())

    def test_slider_install_interactive(self):
        self.run_interactive(get_config())

    def test_slider_install_localhost(self):
        self.run_with_config(
            get_config(override={HOST: ('localhost', self.cluster.master)}))

    def test_slider_install_interactive_ip(self):
        ips = self.cluster.get_ip_address_dict()
        self.run_interactive(
            get_config(override={HOST: (ips[self.cluster.master],
                                        self.cluster.master)}))<|MERGE_RESOLUTION|>--- conflicted
+++ resolved
@@ -20,17 +20,9 @@
 
 from tests.no_hadoop_bare_image_provider import NoHadoopBareImageProvider
 from tests.product.base_product_case import BaseProductTestCase
-<<<<<<< HEAD
-from tests.product.constants import LOCAL_RESOURCES_DIR
-
-from prestoadmin.yarn_slider.config import SLIDER_CONFIG_PATH, HOST, DIR, \
-    SLIDER_USER, _SLIDER_CONFIG, ADMIN_USER, HADOOP_CONF, SSH_PORT, \
-    JAVA_HOME, APP_INST_NAME
-=======
 from tests.product.yarn_slider.slider_installer import SliderInstaller
 from tests.product.yarn_slider.pa_slider_config import cluster_config, \
     docker_config, get_config, upload_config
->>>>>>> dd127a58
 
 from prestoadmin.yarn_slider.config import HOST, DIR, SLIDER_USER, \
     _SLIDER_CONFIG
@@ -41,61 +33,6 @@
         super(TestSliderInstallation, self).setUp()
         self.setup_cluster(NoHadoopBareImageProvider(), self.PA_ONLY_CLUSTER)
 
-<<<<<<< HEAD
-    @staticmethod
-    def get_config(override=None):
-        conf = {
-            DIR: '/opt/slider',
-            ADMIN_USER: 'root',
-            HADOOP_CONF: '/etc/hadoop/conf',
-            SSH_PORT: 22,
-            SLIDER_USER: 'yarn',
-            HOST: 'master',
-            JAVA_HOME: '/usr/java/jdk1.8.0_40/jre/',
-            APP_INST_NAME: 'presto'
-        }
-
-        if override:
-            conf.update(override)
-        return conf
-
-    @staticmethod
-    def pick_config(conf, pick):
-        result = {}
-        for key in conf:
-            value = conf[key]
-            if isinstance(value, tuple):
-                cluster_value, docker_value = value
-                result[key] = pick(cluster_value, docker_value)
-            else:
-                result[key] = value
-
-        return result
-
-    @staticmethod
-    def cluster_config(conf):
-        def pick(cluster_value, docker_value):
-            return cluster_value
-        return TestSliderInstallation.pick_config(conf, pick)
-
-    @staticmethod
-    def docker_config(conf):
-        def pick(cluster_value, docker_value):
-            return docker_value
-        return TestSliderInstallation.pick_config(conf, pick)
-
-    @staticmethod
-    def upload_config(cluster, conf):
-        cluster.write_content_to_host(
-            json.dumps(TestSliderInstallation.cluster_config(conf)),
-            SLIDER_CONFIG_PATH, cluster.master)
-        return conf
-
-    def _upload_config(self, conf):
-        return TestSliderInstallation.upload_config(self.cluster, conf)
-
-=======
->>>>>>> dd127a58
     def _get_interactive_config(self, conf):
         cluster_conf = cluster_config(conf)
         expect = ''
