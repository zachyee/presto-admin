# -*- coding: utf-8 -*-
#
# Licensed under the Apache License, Version 2.0 (the "License");
# you may not use this file except in compliance with the License.
# You may obtain a copy of the License at
#
# http://www.apache.org/licenses/LICENSE-2.0
#
# Unless required by applicable law or agreed to in writing, software
# distributed under the License is distributed on an "AS IS" BASIS,
# WITHOUT WARRANTIES OR CONDITIONS OF ANY KIND, either express or implied.
# See the License for the specific language governing permissions and
# limitations under the License.

"""
Product tests for installing Apache Slider
"""

import json
import os

from nose.plugins.attrib import attr

from tests.no_hadoop_bare_image_provider import NoHadoopBareImageProvider
from tests.product.base_product_case import BaseProductTestCase
from tests.product.constants import LOCAL_RESOURCES_DIR

<<<<<<< HEAD
from prestoadmin.slider.config import SLIDER_CONFIG_PATH, HOST, DIR, \
=======
from prestoadmin.yarn_slider.config import SLIDER_CONFIG_PATH, HOST, DIR, \
>>>>>>> bbc57c2a
    SLIDER_USER, _SLIDER_CONFIG, ADMIN_USER, HADOOP_CONF, SSH_PORT, \
    JAVA_HOME, APPNAME

SLIDER_DIST_FILENAME = 'slider-assembly-0.80.0-incubating-all.tar.gz'


class TestSliderInstallation(BaseProductTestCase):
    def setUp(self):
        super(TestSliderInstallation, self).setUp()
        self.setup_cluster(NoHadoopBareImageProvider(), self.PA_ONLY_CLUSTER)

    @staticmethod
    def get_config(override=None):
        conf = {
            DIR: '/opt/slider',
            ADMIN_USER: 'root',
            HADOOP_CONF: '/etc/hadoop/conf',
            SSH_PORT: 22,
            SLIDER_USER: 'yarn',
            HOST: 'master',
            JAVA_HOME: '/usr/java/jdk1.8.0_40/jre/',
            APPNAME: 'PRESTO'
        }

        if override:
            conf.update(override)
        return conf

    @staticmethod
    def pick_config(conf, pick):
        result = {}
        for key in conf:
            value = conf[key]
            if isinstance(value, tuple):
                cluster_value, docker_value = value
                result[key] = pick(cluster_value, docker_value)
            else:
                result[key] = value

        return result

    @staticmethod
    def cluster_config(conf):
        def pick(cluster_value, docker_value):
            return cluster_value
        return TestSliderInstallation.pick_config(conf, pick)

    @staticmethod
    def docker_config(conf):
        def pick(cluster_value, docker_value):
            return docker_value
        return TestSliderInstallation.pick_config(conf, pick)

    @staticmethod
    def upload_config(cluster, conf):
        cluster.write_content_to_host(
            json.dumps(TestSliderInstallation.cluster_config(conf)),
            SLIDER_CONFIG_PATH, cluster.master)
        return conf

    def _upload_config(self, conf):
        return TestSliderInstallation.upload_config(self.cluster, conf)

    def _get_interactive_config(self, conf):
        cluster_conf = self.cluster_config(conf)
        expect = ''

        prompts = []
        for item in _SLIDER_CONFIG:
            item.collect_prompts(prompts)

        for (prompt, key) in prompts:
            expect += 'expect "%s"\nsend "%s\\n"\n' % (prompt,
                                                       cluster_conf[key])

        expect += 'expect eof'
        return expect

    @staticmethod
    def copy_slider_dist_to_cluster(testcase):
        slider_filename = SLIDER_DIST_FILENAME
        slider_path = os.path.join(LOCAL_RESOURCES_DIR, slider_filename)
        testcase.cluster.copy_to_host(slider_path, testcase.cluster.master)
        return os.path.join(testcase.cluster.mount_dir, slider_filename)

    @staticmethod
    def install_slider_package(testcase, slider_path):
        testcase.run_prestoadmin(
            'slider slider_install %s' %
            (os.path.join(testcase.cluster.mount_dir, slider_path)))

    def ensure_slider_user_exists(self, conf):
        self.cluster.run_script_on_host(
            'getent passwd %(user)s >/dev/null || adduser %(user)s'
            % ({'user': conf[SLIDER_USER]}), conf[HOST])

    @staticmethod
    def assert_slider_not_installed(testcase, conf):
        docker_conf = testcase.docker_config(conf)
        testcase.assert_path_removed(docker_conf[HOST], docker_conf[DIR])

    def assert_slider_installed(self, conf):
        docker_conf = self.docker_config(conf)
        self.assert_path_exists(docker_conf[HOST],
                                os.path.join(docker_conf[DIR], 'LICENSE'))

    def run_with_config(self, conf):
        conf = self._upload_config(conf)
        self.assert_slider_not_installed(self, conf)

        slider_path = self.copy_slider_dist_to_cluster(self)
        self.install_slider_package(self, slider_path)

        self.assert_slider_installed(conf)

    """
    Sad story time: In other places we echo the responses to the interactive
    prompts into the presto-admin process through a pipe. Unfortunately, when
    we tried that here, a responses to prompts that follow a long-running
    validator were truncated at the begining. I.e. a response of abcde was read
    as cde. It's not clear if this is happening because of some weird buffering
    issue, or if this is happening because fabric is doing something weird with
    stdin/stdout when you call run or sudo.

    Whatever the cause, running the interactive stuff via expect avoids the
    problem entirely.
    """
    def run_interactive(self, conf):
        expect = self._get_interactive_config(conf)
        self.assert_slider_not_installed(self, conf)

        self.ensure_slider_user_exists(conf)
        slider_path = self.copy_slider_dist_to_cluster(self)

        self.run_prestoadmin_expect('slider slider_install %s' %
                                    (slider_path), expect)

        self.assert_slider_installed(conf)

    @attr('smoketest')
    def test_slider_install(self):
        self.run_with_config(
            self.get_config())

    def test_slider_install_interactive(self):
        self.run_interactive(
            self.get_config())

    def test_slider_install_localhost(self):
        self.run_with_config(
            self.get_config(override={HOST: ('localhost',
                                             self.cluster.master)}))

    def test_slider_install_interactive_ip(self):
        ips = self.cluster.get_ip_address_dict()
        self.run_interactive(
            self.get_config(override={HOST: (ips[self.cluster.master],
                                             self.cluster.master)}))<|MERGE_RESOLUTION|>--- conflicted
+++ resolved
@@ -25,11 +25,7 @@
 from tests.product.base_product_case import BaseProductTestCase
 from tests.product.constants import LOCAL_RESOURCES_DIR
 
-<<<<<<< HEAD
-from prestoadmin.slider.config import SLIDER_CONFIG_PATH, HOST, DIR, \
-=======
 from prestoadmin.yarn_slider.config import SLIDER_CONFIG_PATH, HOST, DIR, \
->>>>>>> bbc57c2a
     SLIDER_USER, _SLIDER_CONFIG, ADMIN_USER, HADOOP_CONF, SSH_PORT, \
     JAVA_HOME, APPNAME
 
