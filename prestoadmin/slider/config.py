# -*- coding: utf-8 -*-
#
# Licensed under the Apache License, Version 2.0 (the "License");
# you may not use this file except in compliance with the License.
# You may obtain a copy of the License at
#
# http://www.apache.org/licenses/LICENSE-2.0
#
# Unless required by applicable law or agreed to in writing, software
# distributed under the License is distributed on an "AS IS" BASIS,
# WITHOUT WARRANTIES OR CONDITIONS OF ANY KIND, either express or implied.
# See the License for the specific language governing permissions and
# limitations under the License.


"""
Module for setting and validating the presto-admin slider config
"""

<<<<<<< HEAD
from functools import wraps
=======
>>>>>>> 82b5cb9b
import os

from fabric.state import env
<<<<<<< HEAD
from fabric.operations import prompt
from fabric.tasks import execute

from prestoadmin import config
from prestoadmin.config import ConfigFileNotFoundError
=======
>>>>>>> 82b5cb9b

from prestoadmin.util.base_config import BaseConfig, SingleConfigItem, \
    MultiConfigItem
from prestoadmin.util.constants import LOCAL_CONF_DIR
from prestoadmin.util.validators import validate_host, validate_port, \
    validate_username, validate_can_connect, validate_can_sudo

SLIDER_CONFIG_LOADED = 'slider_config_loaded'
SLIDER_CONFIG_DIR = os.path.join(LOCAL_CONF_DIR, 'slider')
SLIDER_CONFIG_PATH = os.path.join(SLIDER_CONFIG_DIR, 'config.json')
SLIDER_MASTER = 'slider_master'

HOST = 'slider_master'
ADMIN_USER = 'admin'
SSH_PORT = 'ssh_port'

DIR = 'slider_directory'
APPNAME = 'slider_appname'
INSTANCE_NAME = 'slider_instname'
SLIDER_USER = 'slider_user'
JAVA_HOME = 'JAVA_HOME'
HADOOP_CONF = 'HADOOP_CONF'

# This key comes from the server install step, NOT a user prompt. Accordingly,
# there is no SliderConfigItem for it in _SLIDER_CONFIG
PRESTO_PACKAGE = 'presto_slider_package'


_SLIDER_CONFIG = [
    MultiConfigItem([
        SingleConfigItem(HOST, 'Enter the hostname for the slider master:',
                         'localhost', validate_host),
        SingleConfigItem(ADMIN_USER, 'Enter the user name to use when ' +
                         'installing slider on the slider master:',
                         'root', validate_username),
        SingleConfigItem(SSH_PORT, 'Enter the port number for SSH ' +
                         'connections to the slider master', 22,
                         validate_port)],
                    validate_can_connect, (ADMIN_USER, HOST, SSH_PORT),
                    'Connection failed for %%(%s)s@%%(%s)s:%%(%s)d. ' +
                    'Re-enter connection information.'),

    SingleConfigItem(DIR, 'Enter the directory to install slider into on ' +
                     'the slider master:', '/opt/slider', None),

    MultiConfigItem([
        SingleConfigItem(SLIDER_USER, 'Enter a user name for conducting ' +
                         'slider operations on the slider master ', 'yarn',
                         validate_username)],
                    validate_can_sudo,
                    (SLIDER_USER, ADMIN_USER, HOST, SSH_PORT),
                    'Failed to sudo to user %%(%s)s while connecting as ' +
                    '%%(%s)s@%%(%s)s:%%(%s)d. Enter a new username and try' +
                    'again.'),

    SingleConfigItem(JAVA_HOME, 'Enter the value of JAVA_HOME to use when' +
                     'running slider on the slider master:',
                     '/usr/lib/jvm/java', None),
    SingleConfigItem(HADOOP_CONF, 'Enter the location of the Hadoop ' +
                     'configuration on the slider master:',
                     '/etc/hadoop/conf', None),
    SingleConfigItem(APPNAME, 'Enter a name for the presto slider application',
                     'PRESTO', None)]


<<<<<<< HEAD
def requires_conf(task):
    @wraps(task)
    def wrapper(*args, **kwargs):
        if get_conf_if_missing():
            # If the config wasn't already loaded, we have to execute() the
            # task so that Fabric regenerates the host list and other env stuff
            # that govern execution based on the changes to env that loading
            # the config caused.
            return execute(task, *args, **kwargs)
        else:
            # If the config was already loaded, we can call task() directly.
            return task(*args, **kwargs)
    return wrapper


def write(conf):
    config.write(config.json_to_string(conf), SLIDER_CONFIG_PATH)


def get_conf_if_missing():
    """ Loads the configuration if it hasn't already been loaded. Returns True
    if the config was loaded for the first time, and False otherwise.
    """
    with settings(parallel=False):
        if SLIDER_CONFIG_LOADED in env and env[SLIDER_CONFIG_LOADED]:
            return False

        conf = {}
        try:
            conf = load_conf(SLIDER_CONFIG_PATH)
        except ConfigFileNotFoundError:
            conf = get_conf_interactive()
            store_conf(conf, SLIDER_CONFIG_PATH)

        set_env_from_conf(conf)
        env.SLIDER_CONFIG_LOADED = True
        return True


def load_conf(path):
    return config.get_conf_from_json_file(path)


def store_conf(conf, path):
    config.write(config.json_to_string(conf), path)
=======
class SliderConfig(BaseConfig):
>>>>>>> 82b5cb9b

    def __init__(self):
        super(SliderConfig, self).__init__(SLIDER_CONFIG_PATH, _SLIDER_CONFIG)

    def is_config_loaded(self):
        return SLIDER_CONFIG_LOADED in env and env[SLIDER_CONFIG_LOADED]

    def set_config_loaded(self):
        env[SLIDER_CONFIG_LOADED] = True

    def set_env_from_conf(self, conf):
        env.user = conf[ADMIN_USER]
        env.port = conf[SSH_PORT]
        env.roledefs[SLIDER_MASTER] = [conf[HOST]]
        env.roledefs['all'] = env.roledefs[SLIDER_MASTER]

        env.conf = conf

        env.hosts = env.roledefs['all'][:]<|MERGE_RESOLUTION|>--- conflicted
+++ resolved
@@ -17,21 +17,9 @@
 Module for setting and validating the presto-admin slider config
 """
 
-<<<<<<< HEAD
-from functools import wraps
-=======
->>>>>>> 82b5cb9b
 import os
 
 from fabric.state import env
-<<<<<<< HEAD
-from fabric.operations import prompt
-from fabric.tasks import execute
-
-from prestoadmin import config
-from prestoadmin.config import ConfigFileNotFoundError
-=======
->>>>>>> 82b5cb9b
 
 from prestoadmin.util.base_config import BaseConfig, SingleConfigItem, \
     MultiConfigItem
@@ -97,55 +85,7 @@
                      'PRESTO', None)]
 
 
-<<<<<<< HEAD
-def requires_conf(task):
-    @wraps(task)
-    def wrapper(*args, **kwargs):
-        if get_conf_if_missing():
-            # If the config wasn't already loaded, we have to execute() the
-            # task so that Fabric regenerates the host list and other env stuff
-            # that govern execution based on the changes to env that loading
-            # the config caused.
-            return execute(task, *args, **kwargs)
-        else:
-            # If the config was already loaded, we can call task() directly.
-            return task(*args, **kwargs)
-    return wrapper
-
-
-def write(conf):
-    config.write(config.json_to_string(conf), SLIDER_CONFIG_PATH)
-
-
-def get_conf_if_missing():
-    """ Loads the configuration if it hasn't already been loaded. Returns True
-    if the config was loaded for the first time, and False otherwise.
-    """
-    with settings(parallel=False):
-        if SLIDER_CONFIG_LOADED in env and env[SLIDER_CONFIG_LOADED]:
-            return False
-
-        conf = {}
-        try:
-            conf = load_conf(SLIDER_CONFIG_PATH)
-        except ConfigFileNotFoundError:
-            conf = get_conf_interactive()
-            store_conf(conf, SLIDER_CONFIG_PATH)
-
-        set_env_from_conf(conf)
-        env.SLIDER_CONFIG_LOADED = True
-        return True
-
-
-def load_conf(path):
-    return config.get_conf_from_json_file(path)
-
-
-def store_conf(conf, path):
-    config.write(config.json_to_string(conf), path)
-=======
 class SliderConfig(BaseConfig):
->>>>>>> 82b5cb9b
 
     def __init__(self):
         super(SliderConfig, self).__init__(SLIDER_CONFIG_PATH, _SLIDER_CONFIG)
@@ -162,6 +102,6 @@
         env.roledefs[SLIDER_MASTER] = [conf[HOST]]
         env.roledefs['all'] = env.roledefs[SLIDER_MASTER]
 
-        env.conf = conf
+        env.conf = self
 
         env.hosts = env.roledefs['all'][:]