# -*- coding: utf-8 -*-

##
# This file was copied from Fabric-1.8.0 with some modifications.
#
# This distribution of fabric is distributed under the following BSD license:
#
#  Copyright (c) 2009, Christian Vest Hansen and Jeffrey E. Forcier
#  All rights reserved.
#
#  Redistribution and use in source and binary forms, with or without
#  modification, are permitted provided that the following conditions are met:
#
#      * Redistributions of source code must retain the above copyright notice,
#        this list of conditions and the following disclaimer.
#      * Redistributions in binary form must reproduce the above copyright
#        notice, this list of conditions and the following disclaimer in the
#        documentation and/or other materials provided with the distribution.
#
#  THIS SOFTWARE IS PROVIDED BY THE COPYRIGHT HOLDERS AND CONTRIBUTORS "AS IS"
#  AND ANY EXPRESS OR IMPLIED WARRANTIES, INCLUDING, BUT NOT LIMITED TO, THE
#  IMPLIED WARRANTIES OF MERCHANTABILITY AND FITNESS FOR A PARTICULAR PURPOSE
#  ARE DISCLAIMED. IN NO EVENT SHALL THE COPYRIGHT HOLDER OR CONTRIBUTORS BE
#  LIABLE FOR ANY DIRECT, INDIRECT, INCIDENTAL, SPECIAL, EXEMPLARY, OR
#  CONSEQUENTIAL DAMAGES (INCLUDING, BUT NOT LIMITED TO, PROCUREMENT OF
#  SUBSTITUTE GOODS OR SERVICES; LOSS OF USE, DATA, OR PROFITS; OR BUSINESS
#  INTERRUPTION) HOWEVER CAUSED AND ON ANY THEORY OF LIABILITY, WHETHER IN
#  CONTRACT, STRICT LIABILITY, OR TORT (INCLUDING NEGLIGENCE OR OTHERWISE)
#  ARISING IN ANY WAY OUT OF THE USE OF THIS SOFTWARE, EVEN IF ADVISED OF THE
#  POSSIBILITY OF SUCH DAMAGE.
#
##


"""
This module contains Fab's `main` method plus related subroutines.

`main` is executed as the command line ``fab`` program and takes care of
parsing options and commands, loading the user settings file, loading a
fabfile, and executing the commands given.

The other callables defined in this module are internal only. Anything useful
to individuals leveraging Fabric as a library, should be kept elsewhere.
"""
import copy
import getpass
import logging
from operator import isMappingType
from optparse import Values, SUPPRESS_HELP
import os
import sys
import textwrap
import types

# For checking callables against the API, & easy mocking
from fabric import api, state
from fabric.contrib import console, files, project

from fabric.state import env_options
from fabric.tasks import Task, execute
from fabric.task_utils import _Dict, crawl
from fabric.utils import abort, indent, warn, _pty_size

<<<<<<< HEAD
from prestoadmin.util.base_config import get_env_hosts_source, \
    sanitize_env_hosts_source
=======
import prestoadmin
from prestoadmin import mode
>>>>>>> e6de898b
from prestoadmin.util.exception import ConfigurationError, is_arguments_error
from prestoadmin import __version__
from prestoadmin.util.application import entry_point
from prestoadmin.util.fabric_application import FabricApplication
from prestoadmin.util.hiddenoptgroup import HiddenOptionGroup
from prestoadmin.util.parser import LoggingOptionParser

# One-time calculation of "all internal callables" to avoid doing this on every
# check of a given fabfile callable (in is_classic_task()).
_modules = [api, project, files, console]
_internals = reduce(lambda x, y: x + filter(callable, vars(y).values()),
                    _modules, [])
_LOGGER = logging.getLogger(__name__)


def _get_presto_env_options():
    new_env_options = copy.deepcopy(env_options)
    commands_to_remove = ['fabfile', 'parallel', 'rcfile', 'skip_bad_hosts',
                          'warn_only', 'always_use_pty', 'skip_unknown_tasks',
                          'abort_on_prompts', 'pool_size',
                          'eagerly_disconnect', 'ssh_config_path']
    commands_to_hide = ['--hosts', '--exclude-hosts', '--roles', '--shell',
                        '--linewise', '--show', '--hide']
    new_env_options = \
        [x for x in new_env_options if x.dest not in commands_to_remove]
    for env_option in new_env_options:
        if env_option.get_opt_string() in commands_to_hide:
            env_option.help = SUPPRESS_HELP
    return new_env_options


presto_env_options = _get_presto_env_options()


# Module recursion cache
class _ModuleCache(object):
    """
    Set-like object operating on modules and storing __name__s internally.
    """

    def __init__(self):
        self.cache = set()

    def __contains__(self, value):
        return value.__name__ in self.cache

    def add(self, value):
        return self.cache.add(value.__name__)

    def clear(self):
        return self.cache.clear()


_seen = _ModuleCache()


def is_classic_task(tup):
    """
    Takes (name, object) tuple, returns True if it's a non-Fab public callable.
    """
    name, func = tup
    try:
        is_classic = (
            callable(func)
            and (func not in _internals)
            and not name.startswith('_')
        )
    # Handle poorly behaved __eq__ implementations
    except (ValueError, TypeError):
        is_classic = False
    return is_classic


def load_fabfile(path, importer=None):
    """
    Import given fabfile path and return (docstring, callables).

    Specifically, the fabfile's ``__doc__`` attribute (a string) and a
    dictionary of ``{'name': callable}`` containing all callables which pass
    the "is a Fabric task" test.
    """
    if importer is None:
        importer = __import__
    # Get directory and fabfile name
    directory, fabfile = os.path.split(path)
    # If the directory isn't in the PYTHONPATH, add it so our import will work
    added_to_path = False
    index = None
    if directory not in sys.path:
        sys.path.insert(0, directory)
        added_to_path = True
    # If the directory IS in the PYTHONPATH, move it to the front temporarily,
    # otherwise other fabfiles -- like Fabric's own -- may scoop the intended
    # one.
    else:
        i = sys.path.index(directory)
        if i != 0:
            # Store index for later restoration
            index = i
            # Add to front, then remove from original position
            sys.path.insert(0, directory)
            del sys.path[i + 1]
    # Perform the import (trimming off the .py)
    imported = importer(os.path.splitext(fabfile)[0])
    # Remove directory from path if we added it ourselves (just to be neat)
    if added_to_path:
        del sys.path[0]
    # Put back in original index if we moved it
    if index is not None:
        sys.path.insert(index + 1, directory)
        del sys.path[0]

    # Actually load tasks
    docstring, new_style, classic, default = load_tasks_from_module(imported)
    tasks = new_style if state.env.new_style_tasks else classic
    # Clean up after ourselves
    _seen.clear()
    return docstring, tasks


def load_tasks_from_module(imported):
    """
    Handles loading all of the tasks for a given `imported` module
    """
    # Obey the use of <module>.__all__ if it is present
    imported_vars = vars(imported)
    if "__all__" in imported_vars:
        imported_vars = [(name, imported_vars[name]) for name in
                         imported_vars if name in imported_vars["__all__"]]
    else:
        imported_vars = imported_vars.items()
    # Return a two-tuple value.  First is the documentation, second is a
    # dictionary of callables only (and don't include Fab operations or
    # underscored callables)
    new_style, classic, default = extract_tasks(imported_vars)
    return imported.__doc__, new_style, classic, default


def extract_tasks(imported_vars):
    """
    Handle extracting tasks from a given list of variables
    """
    new_style_tasks = _Dict()
    classic_tasks = {}
    default_task = None
    if 'new_style_tasks' not in state.env:
        state.env.new_style_tasks = False
    for tup in imported_vars:
        name, obj = tup
        if is_task_object(obj):
            state.env.new_style_tasks = True
            # Use instance.name if defined
            if obj.name and obj.name != 'undefined':
                new_style_tasks[obj.name] = obj
            else:
                obj.name = name
                new_style_tasks[name] = obj
            # Handle aliasing
            if obj.aliases is not None:
                for alias in obj.aliases:
                    new_style_tasks[alias] = obj
            # Handle defaults
            if obj.is_default:
                default_task = obj
        elif is_classic_task(tup):
            classic_tasks[name] = obj
        elif is_task_module(obj):
            docs, newstyle, classic, default = load_tasks_from_module(obj)
            for task_name, task in newstyle.items():
                if name not in new_style_tasks:
                    new_style_tasks[name] = _Dict()
                new_style_tasks[name][task_name] = task
            if default is not None:
                new_style_tasks[name].default = default
    return new_style_tasks, classic_tasks, default_task


def is_task_module(a):
    """
    Determine if the provided value is a task module
    """
    # return (type(a) is types.ModuleType and
    #        any(map(is_task_object, vars(a).values())))
    if isinstance(a, types.ModuleType) and a not in _seen:
        # Flag module as seen
        _seen.add(a)
        # Signal that we need to check it out
        return True


def is_task_object(a):
    """
    Determine if the provided value is a ``Task`` object.

    This returning True signals that all tasks within the fabfile
    module must be Task objects.
    """
    return isinstance(a, Task) and a.use_task_objects


def parser_for_options():
    """
    Handle command-line options with LoggingOptionParser.

    Return parser, largely for use in `parse_arguments`.

    On this parser, you must call parser.parse_args()
    """
    #
    # Initialize
    #
    parser = LoggingOptionParser(
        usage='presto-admin [options] <command> [arg]',
        version='presto-admin %s' % __version__,
        epilog='\n' + '\n'.join(list_commands(None, 'normal')))

    #
    # Define options that don't become `env` vars (typically ones which cause
    # Fabric to do something other than its normal execution, such as
    # --version)
    #

    # Display info about a specific command
    parser.add_option(
        '-d',
        '--display',
        dest='display',
        action='store_true',
        default=False,
        help='print detailed information about command'
    )

    parser.add_option(
        '--extended-help',
        action='store_true',
        dest='extended_help',
        default=False,
        help='print out all options, including advanced ones'
    )

    parser.add_option(
        '-I',
        '--initial-password-prompt',
        action='store_true',
        default=False,
        help="Force password prompt up-front"
    )

    parser.add_option(
        '--nodeps',
        action='store_true',
        dest='nodeps',
        default=False,
        help=SUPPRESS_HELP
    )

    #
    # Add in options which are also destined to show up as `env` vars.
    #

    advanced_options = HiddenOptionGroup(parser, "Advanced Options",
                                         suppress_help=True)

    # Hide most of the options from the help text so it's simpler. Need to
    # document the other options, however.
    commands_to_show = ['hosts', 'exclude_hosts', 'password']

    for option in presto_env_options:
        if option.dest in commands_to_show:
            parser.add_option(option)
        else:
            advanced_options.add_option(option)

    advanced_options.add_option(
        '--serial',
        action='store_true',
        dest='serial',
        default=False,
        help="default to serial execution method"
    )

    # Allow setting of arbitrary env vars at runtime.
    advanced_options.add_option(
        '--set',
        metavar="KEY=VALUE,...",
        dest='env_settings',
        default="",
        help=SUPPRESS_HELP
    )

    parser.add_option_group(advanced_options)

    # Return parser
    return parser


def _is_task(name, value):
    """
    Is the object a task as opposed to e.g. a dict or int?
    """
    return is_classic_task((name, value)) or is_task_object(value)


def _sift_tasks(mapping):
    tasks, collections = [], []
    for name, value in mapping.iteritems():
        if _is_task(name, value):
            tasks.append(name)
        elif isMappingType(value):
            collections.append(name)
    tasks = sorted(tasks)
    collections = sorted(collections)
    return tasks, collections


def _task_names(mapping):
    """
    Flatten & sort task names in a breadth-first fashion.

    Tasks are always listed before submodules at the same level, but within
    those two groups, sorting is alphabetical.
    """
    tasks, collections = _sift_tasks(mapping)
    for collection in collections:
        module = mapping[collection]
        if hasattr(module, 'default'):
            tasks.append(collection)
        join = lambda x: " ".join((collection, x))
        tasks.extend(map(join, _task_names(module)))
    return tasks


def _print_docstring(docstrings, name):
    if not docstrings:
        return False
    docstring = crawl(name, state.commands).__doc__
    if isinstance(docstring, basestring):
        return docstring


def _normal_list(docstrings=True):
    result = []
    task_names = _task_names(state.commands)
    # Want separator between name, description to be straight col
    max_len = reduce(lambda a, b: max(a, len(b)), task_names, 0)
    sep = '  '
    trail = '...'
    max_width = _pty_size()[1] - 1 - len(trail)
    for name in task_names:
        docstring = _print_docstring(docstrings, name)
        if docstring:
            lines = filter(None, docstring.splitlines())
            first_line = lines[0].strip()
            # Truncate it if it's longer than N chars
            size = max_width - (max_len + len(sep) + len(trail))
            if len(first_line) > size:
                first_line = first_line[:size] + trail
            output = name.ljust(max_len) + sep + first_line
        # Or nothing (so just the name)
        else:
            output = name
        result.append(indent(output))
    return result


COMMANDS_HEADER = """The commands listed below are for the current mode.
The current mode can be changed using the 'mode select' command.
Valid modes are %s.

The current mode is %s

Commands:""" % (', '.join(mode.VALID_MODES), prestoadmin.cfg_mode)


def list_commands(docstring, format_):
    """
    Print all found commands/tasks, then exit. Invoked with ``-l/--list.``

    If ``docstring`` is non-empty, it will be printed before the task list.

    ``format_`` should conform to the options specified in
    ``LIST_FORMAT_OPTIONS``, e.g. ``"short"``, ``"normal"``.
    """
    # Short-circuit with simple short output
    if format_ == "short":
        return _task_names(state.commands)
    # Otherwise, handle more verbose modes
    result = []
    # Docstring at top, if applicable
    if docstring:
        trailer = "\n" if not docstring.endswith("\n") else ""
        result.append(docstring + trailer)
    header = COMMANDS_HEADER
    result.append(header)
    c = _normal_list()
    result.extend(c)
    result.extend("\n")
    return result


def get_task_docstring(task):
    details = [
        textwrap.dedent(task.__doc__)
        if task.__doc__
        else 'No docstring provided']

    return '\n'.join(details)


def display_command(name, code=0):
    """
    Print command function's docstring, then exit. Invoked with -d/--display.
    """
    # Sanity check
    command = crawl(name, state.commands)
    name = name.replace(".", " ")
    if command is None:
        msg = "Task '%s' does not appear to exist. Valid task names:\n%s"
        abort(msg % (name, "\n".join(_normal_list(False))))
    # get the presented docstring if found
    task_details = get_task_docstring(command)

    if task_details:
        print("Displaying detailed information for task '%s':" % name)
        print('')
        print(indent(task_details, strip=True))
        print('')
    # Or print notice if not
    else:
        print("No detailed information available for task '%s':" % name)
    sys.exit(code)


def parse_arguments(arguments, commands):
    """
    Parse string list into list of tuples: command, args.

    commands is formatted like {'install' : {'server' : WrappedCallable,
    'cli' : WrappedCallable}, 'topology': {'show' : WrappedCallable}}

    Thus, since our arguments are separated by spaces, and is of the form
    ['install', 'server'], we iterate through the commands, progressively
    going deeper into the dict.  If we run out of elements in the dict,
    the rest of the tokens are arguments to the function. If we don't
    get down to the bottom-most level, the command is not valid. If
    at any point the next token is not in the possible_cmd map, the
    command is invalid.
    """

    possible_cmds = commands.copy()
    pos = 0

    while pos < len(arguments):
        if not isinstance(possible_cmds, dict):
            # the rest of are all arguments to the cmd
            break
        if arguments[pos] not in possible_cmds:
            invalid_command_error(arguments)
        possible_cmds = possible_cmds[arguments[pos]]
        pos += 1

    if isinstance(possible_cmds, dict):
        invalid_command_error(arguments)

    cmds = [(".".join(arguments[:pos]), arguments[pos:], {}, [], [], [])]
    return cmds


def invalid_command_error(arguments):
    raise NameError("Command not found:\n%s" % indent(" ".join(arguments)))


def update_output_levels(show, hide):
    """
    Update state.output values as per given comma-separated list of key names.

    For example, ``update_output_levels(show='debug,warnings')`` is
    functionally equivalent to ``state.output['debug'] = True ;
    state.output['warnings'] = True``. Conversely, anything given to ``hide``
    sets the values to ``False``.
    """
    if show:
        for key in show.split(','):
            state.output[key] = True
    if hide:
        for key in hide.split(','):
            state.output[key] = False


def show_commands(docstring, format, code=0):
    print("\n".join(list_commands(docstring, format)))
    sys.exit(code)


def run_tasks(task_list):
    for name, args, kwargs, arg_hosts, arg_roles, arg_excl_hosts in task_list:
        try:
            if state.env.nodeps and name.strip() != 'package.install':
                sys.stderr.write('Invalid argument --nodeps to task: %s\n'
                                 % name)
                display_command(name, 2)

            return execute(
                name,
                hosts=state.env.hosts,
                roles=arg_roles,
                exclude_hosts=state.env.exclude_hosts,
                *args, **kwargs
            )
        except TypeError as e:
            if is_arguments_error(e):
                print("Incorrect number of arguments to task.\n")
                _LOGGER.error('Incorrect number of arguments to task',
                              exc_info=True)
                display_command(name, 2)
            else:
                raise
        except BaseException as e:
            raise


def _escape_split(sep, argstr):
    """
    Allows for escaping of the separator: e.g. task:arg='foo\, bar'

    It should be noted that the way bash et. al. do command line parsing, those
    single quotes are required.
    """
    escaped_sep = r'\%s' % sep

    if escaped_sep not in argstr:
        return argstr.split(sep)

    before, _, after = argstr.partition(escaped_sep)
    startlist = before.split(sep)  # a regular split is fine here
    unfinished = startlist[-1]
    startlist = startlist[:-1]

    # recurse because there may be more escaped separators
    endlist = _escape_split(sep, after)

    # finish building the escaped value. we use endlist[0] becaue the first
    # part of the string sent in recursion is the rest of the escaped value.
    unfinished += sep + endlist[0]

    return startlist + [unfinished] + endlist[1:]  # put together all the parts


def _to_boolean(string):
    """
    Parses the given string into a boolean.  If its already a boolean, its
    returned unchanged.

    This method does strict parsing; only the string "True" returns the boolean
    True, and only the string "False" returns the boolean False.  All other
    values throw a ValueError.

    Args:
        string: the string to parse
    """
    if string is True or string == 'True':
        return True
    elif string is False or string == 'False':
        return False

    raise ValueError("invalid boolean string: %s" % string)


def _handle_generic_set_env_vars(non_default_options):
    if not hasattr(non_default_options, 'env_settings'):
        return non_default_options

    # Allow setting of arbitrary env keys.
    # This comes *before* the "specific" env_options so that those may
    # override these ones. Specific should override generic, if somebody
    # was silly enough to specify the same key in both places.
    # E.g. "fab --set shell=foo --shell=bar" should have env.shell set to
    # 'bar', not 'foo'.
    for pair in _escape_split(',', non_default_options.env_settings):
        pair = _escape_split('=', pair)
        # "--set x" => set env.x to True
        # "--set x=" => set env.x to ""
        key = pair[0]
        value = True
        if len(pair) == 2:
            try:
                value = _to_boolean(pair[1])
            except ValueError:
                value = pair[1]
        state.env[key] = value

    non_default_options_dict = vars(non_default_options)
    del non_default_options_dict['env_settings']
    return Values(non_default_options_dict)


def validate_hosts(cli_hosts, config_path):
    # If there's no config file to validate against, don't. This would happen
    # in the case of a task that doesn't define a callback that loads config.
    if config_path is None:
        return

    # At this point, state.env.conf_hosts contains the hosts that we loaded
    # from the configuration, if any.
    cli_host_set = set(cli_hosts.split(','))
    if 'conf_hosts' in state.env:
        conf_hosts = set(state.env.conf_hosts)
        if not cli_host_set.issubset(conf_hosts):
            raise ConfigurationError('Hosts defined in --hosts/-H must be '
                                     'present in %s' % (config_path))
    else:
        raise ConfigurationError(
            'Hosts cannot be defined with --hosts/-H when no hosts are listed '
            'in the configuration file %s. Correct the configuration file or '
            'run the command again without the --hosts or -H option.' %
            config_path)


def _update_env(default_options, non_default_options, load_config_callbacks):
    # Fill in the state with the default values
    for opt, value in default_options.__dict__.items():
        state.env[opt] = value

    if load_config_callbacks:
        load_config(*load_config_callbacks)

    # Save env.hosts from the config into another env variable for validation.
    # _handle_generic_set_env_vars will overwrite it if --set hosts=...
    # is present.
    if state.env.hosts:
        state.env.conf_hosts = state.env.hosts

    non_default_options = _handle_generic_set_env_vars(non_default_options)

    if isinstance(state.env.hosts, basestring):
        # Take advantage of the fact that if there was a generic --set option
        # for hosts, it's still an unsplit, comma separated string rather than
        # a list, which is what it would be after loading hosts from a config
        # file.
        validate_hosts(state.env.hosts, get_env_hosts_source())

    # Go back through and add the non-default values (e.g. the values that
    # were set on the CLI)
    for opt, value in non_default_options.__dict__.items():
        # raise error if hosts not in topology
        if opt == 'hosts':
            validate_hosts(value, get_env_hosts_source())

        state.env[opt] = value

    # Handle --hosts, --roles, --exclude-hosts (comma separated string =>
    # list)
    for key in ['hosts', 'roles', 'exclude_hosts']:
        if key in state.env and isinstance(state.env[key], basestring):
            state.env[key] = state.env[key].split(',')

    state.output['running'] = False
    state.output['status'] = False
    update_output_levels(show=state.env.show, hide=state.env.hide)
    state.env.skip_bad_hosts = True

    # env.conf_hosts is an implementation detail of the option parsing and
    # validation. Hide it from the world.
    if 'conf_hosts' in state.env:
        del state.env['conf_hosts']
    sanitize_env_hosts_source()


def get_default_options(options, non_default_options):
    """
    Given a dictionary of options containing the defaults optparse has filled
    in, and a dictionary of options containing only options parsed from the
    command line, returns a dictionary containing the default options that
    remain after removing the default options that were overridden by the
    options passed on the command line.

    Mathematically, this returns a dictionary with
    default_options.keys = options.keys() \ non_default_options.keys()
    where \ is the set difference operator.
    The value of a key present in default_options is the value of the same key
    in options.
    """
    options_dict = vars(options)
    non_default_options_dict = vars(non_default_options)
    default_options = Values(dict((k, options_dict[k]) for k in options_dict
                                  if k not in non_default_options_dict))
    return default_options


def _get_config_callbacks(commands_to_run):
    config_callbacks = []
    if len(commands_to_run) != 1:
        raise Exception('Multiple commands are not supported')

    c = commands_to_run[0][0]
    module, command = c.split('.')

    module_dict = state.commands[module]
    command_callable = module_dict[command]

    try:
        config_callbacks = command_callable.pa_config_callbacks
    except AttributeError:
        pass

    return config_callbacks


def parse_and_validate_commands(args=sys.argv[1:]):
    # Find local fabfile path or abort
    fabfile = "prestoadmin"

    # Store absolute path to fabfile in case anyone needs it
    state.env.real_fabfile = fabfile

    # Load fabfile (which calls its module-level code, including
    # tweaks to env values) and put its commands in the shared commands
    # dict
    docstring, callables = load_fabfile(fabfile)
    state.commands.update(callables)

    # Parse command line options
    parser = parser_for_options()

    # Unless you pass in values, optparse fills in the default values for all
    # of the options. We want to save the version of the options without
    # default values, because that takes precedence over all other env vars.
    non_default_options, arguments = parser.parse_args(args, values=Values())
    options, arguments = parser.parse_args(args)
    default_options = get_default_options(options, non_default_options)

    # Handle regular args vs -- args
    arguments = parser.largs

    if len(parser.rargs) > 0:
        warn("Arbitrary remote shell commands not supported.")
        show_commands(None, 'normal', 2)

    if options.extended_help:
        parser.print_extended_help()
        sys.exit(0)

    # If user didn't specify any commands to run, show help
    if not arguments:
        parser.print_help()
        sys.exit(0)  # don't consider this an error

    # Parse arguments into commands to run (plus args/kwargs/hosts)
    commands_to_run = None
    try:
        commands_to_run = parse_arguments(arguments, state.commands)
    except NameError as e:
        warn(e.message)
        _LOGGER.warn("Unable to parse arguments", exc_info=True)
        parser.print_help()
        sys.exit(2)

    # Handle show (command-specific help) option
    if options.display:
        display_command(commands_to_run[0][0])

    load_config_callbacks = _get_config_callbacks(commands_to_run)
    _update_env(default_options, non_default_options, load_config_callbacks)

    if not options.serial:
        state.env.parallel = True

    state.env.warn_only = False

    # Initial password prompt, if requested
    if options.initial_password_prompt:
        prompt = "Initial value for env.password: "
        state.env.password = getpass.getpass(prompt)

    state.env['tasks'] = [x[0] for x in commands_to_run]

    return commands_to_run


def load_config(*load_config_callbacks):
    """
    This provides a patch point for the unit tests so that individual test
    cases don't need to know the internal details of what happens in
    _load_topology. See test_main.py for examples.
    """
    for callback in load_config_callbacks:
        callback()


def _exit_code(results):
    """
    results from run_tasks take the form of a dict with one or more entries
    hostname: Exception | None

    If every entry in the dict has a value of None, the exit code is 0.
    If any entry has a value that is not None, something failed, and we should
    exit with a non-zero exit code.

    That isn't really the whole story: Any task that calls tasks.execute() and
    returns that as the result will have an item in the dictionary of the form
    hostname: {hostname: Exception | None}. This means that we need to
    recursively check any values in the map that are of type dict following the
    above scheme.
    """
    for v in results.values():
        # No exception, inspect the next value.
        if v is None:
            continue

        # The value is a dict resulting from calling fabric.tasks.execute.
        # Check the results recursively
        if type(v) is dict:
            exit_code = _exit_code(v)
            if exit_code != 0:
                return exit_code
            continue

        # In any case where things were OK above, we've continued the loop. At
        # this point, we know something failed.
        return 1
    return 0


@entry_point('presto-admin', version=__version__,
             log_file_path="presto-admin.log",
             application_class=FabricApplication)
def main(args=sys.argv[1:]):
    """
    Main command-line execution loop.
    """
    commands_to_run = parse_and_validate_commands(args)

    names = ", ".join(x[0] for x in commands_to_run)
    _LOGGER.debug("Commands to run: %s" % names)

    # At this point all commands must exist, so execute them in order.
    return _exit_code(run_tasks(commands_to_run))


if __name__ == "__main__":
    sys.exit(main())<|MERGE_RESOLUTION|>--- conflicted
+++ resolved
@@ -61,13 +61,10 @@
 from fabric.task_utils import _Dict, crawl
 from fabric.utils import abort, indent, warn, _pty_size
 
-<<<<<<< HEAD
+import prestoadmin
+from prestoadmin import mode
 from prestoadmin.util.base_config import get_env_hosts_source, \
     sanitize_env_hosts_source
-=======
-import prestoadmin
-from prestoadmin import mode
->>>>>>> e6de898b
 from prestoadmin.util.exception import ConfigurationError, is_arguments_error
 from prestoadmin import __version__
 from prestoadmin.util.application import entry_point
